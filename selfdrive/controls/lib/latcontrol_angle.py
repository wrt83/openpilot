--- conflicted
+++ resolved
@@ -5,15 +5,11 @@
 
 
 class LatControlAngle(LatControl):
-<<<<<<< HEAD
-  def update(self, active, CS, VM, params, actuators, last_actuators, steer_limited, desired_curvature, desired_curvature_rate, llk):
-=======
   def __init__(self, CP, CI):
     super().__init__(CP, CI)
     self.sat_check_min_speed = 5.
 
-  def update(self, active, CS, VM, params, last_actuators, steer_limited, desired_curvature, desired_curvature_rate, llk):
->>>>>>> 9ffb7a75
+  def update(self, active, CS, VM, params, actuators, last_actuators, steer_limited, desired_curvature, desired_curvature_rate, llk):
     angle_log = log.ControlsState.LateralAngleState.new_message()
 
     if CS.vEgo < MIN_STEER_SPEED or not active:
