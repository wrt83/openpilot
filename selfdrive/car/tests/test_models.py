#!/usr/bin/env python3
# pylint: disable=E1101
import os
import importlib
import unittest
from collections import defaultdict, Counter
from typing import List, Optional, Tuple
from parameterized import parameterized_class

from cereal import log, car
from common.realtime import DT_CTRL
from selfdrive.car.fingerprints import all_known_cars
from selfdrive.car.car_helpers import interfaces
from selfdrive.car.gm.values import CAR as GM
from selfdrive.car.honda.values import CAR as HONDA, HONDA_BOSCH
from selfdrive.car.hyundai.values import CAR as HYUNDAI
from selfdrive.car.tests.routes import non_tested_cars, routes, CarTestRoute
from selfdrive.test.openpilotci import get_url
from tools.lib.logreader import LogReader
from tools.lib.route import Route

from panda.tests.libpanda import libpanda_py

PandaType = log.PandaState.PandaType

NUM_JOBS = int(os.environ.get("NUM_JOBS", "1"))
JOB_ID = int(os.environ.get("JOB_ID", "0"))

ignore_addr_checks_valid = [
  GM.BUICK_REGAL,
  HYUNDAI.GENESIS_G70_2020,
]

# build list of test cases
routes_by_car = defaultdict(set)
for r in routes:
  routes_by_car[r.car_model].add(r)

test_cases: List[Tuple[str, Optional[CarTestRoute]]] = []
for i, c in enumerate(sorted(all_known_cars())):
  if i % NUM_JOBS == JOB_ID:
    test_cases.extend((c, r) for r in routes_by_car.get(c, (None, )))

SKIP_ENV_VAR = "SKIP_LONG_TESTS"


class TestCarModelBase(unittest.TestCase):
  car_model = None
  test_route = None
  ci = True

  @unittest.skipIf(SKIP_ENV_VAR in os.environ, f"Long running test skipped. Unset {SKIP_ENV_VAR} to run")
  @classmethod
  def setUpClass(cls):
    if cls.__name__ == 'TestCarModel' or cls.__name__.endswith('Base'):
      raise unittest.SkipTest

    if 'FILTER' in os.environ:
      if not cls.car_model.startswith(tuple(os.environ.get('FILTER').split(','))):
        raise unittest.SkipTest

    if cls.test_route is None:
      if cls.car_model in non_tested_cars:
        print(f"Skipping tests for {cls.car_model}: missing route")
        raise unittest.SkipTest
      raise Exception(f"missing test route for {cls.car_model}")

    experimental_long = False
    test_segs = (2, 1, 0)
    if cls.test_route.segment is not None:
      test_segs = (cls.test_route.segment,)

    for seg in test_segs:
      try:
        if cls.ci:
          lr = LogReader(get_url(cls.test_route.route, seg))
        else:
          lr = LogReader(Route(cls.test_route.route).log_paths()[seg])
      except Exception:
        continue

      car_fw = []
      can_msgs = []
      fingerprint = defaultdict(dict)
      for msg in lr:
        if msg.which() == "can":
          for m in msg.can:
            if m.src < 64:
              fingerprint[m.src][m.address] = len(m.dat)
          can_msgs.append(msg)
        elif msg.which() == "carParams":
          car_fw = msg.carParams.carFw
          if msg.carParams.openpilotLongitudinalControl:
            experimental_long = True
          if cls.car_model is None and not cls.ci:
            cls.car_model = msg.carParams.carFingerprint

      if len(can_msgs) > int(50 / DT_CTRL):
        break
    else:
      raise Exception(f"Route: {repr(cls.test_route.route)} with segments: {test_segs} not found or no CAN msgs found. Is it uploaded?")

    cls.can_msgs = sorted(can_msgs, key=lambda msg: msg.logMonoTime)

    cls.CarInterface, cls.CarController, cls.CarState = interfaces[cls.car_model]
    cls.CP = cls.CarInterface.get_params(cls.car_model, fingerprint, car_fw, experimental_long)
    assert cls.CP
    assert cls.CP.carFingerprint == cls.car_model

  @classmethod
  def tearDownClass(cls):
    del cls.can_msgs

  def setUp(self):
    self.CI = self.CarInterface(self.CP, self.CarController, self.CarState)
    assert self.CI

    # TODO: check safetyModel is in release panda build
    self.safety = libpanda_py.libpanda

    cfg = self.CP.safetyConfigs[-1]
    set_status = self.safety.set_safety_hooks(cfg.safetyModel.raw, cfg.safetyParam)
    self.assertEqual(0, set_status, f"failed to set safetyModel {cfg}")
    self.safety.init_tests()

  def test_car_params(self):
    if self.CP.dashcamOnly:
      self.skipTest("no need to check carParams for dashcamOnly")

    # make sure car params are within a valid range
    self.assertGreater(self.CP.mass, 1)

    if self.CP.steerControlType != car.CarParams.SteerControlType.angle:
      tuning = self.CP.lateralTuning.which()
      if tuning == 'pid':
        self.assertTrue(len(self.CP.lateralTuning.pid.kpV))
      elif tuning == 'torque':
        self.assertTrue(self.CP.lateralTuning.torque.kf > 0)
      elif tuning == 'indi':
        self.assertTrue(len(self.CP.lateralTuning.indi.outerLoopGainV))
      else:
        raise Exception("unknown tuning")

  def test_car_interface(self):
    # TODO: also check for checksum violations from can parser
    can_invalid_cnt = 0
    can_valid = False
    CC = car.CarControl.new_message()

    for i, msg in enumerate(self.can_msgs):
      CS = self.CI.update(CC, (msg.as_builder().to_bytes(),))
      self.CI.apply(CC)

      if CS.canValid:
        can_valid = True

      # wait max of 2s for low frequency msgs to be seen
      if i > 200 or can_valid:
        can_invalid_cnt += not CS.canValid

    self.assertEqual(can_invalid_cnt, 0)

  def test_radar_interface(self):
    os.environ['NO_RADAR_SLEEP'] = "1"
    RadarInterface = importlib.import_module(f'selfdrive.car.{self.CP.carName}.radar_interface').RadarInterface
    RI = RadarInterface(self.CP)
    assert RI

    error_cnt = 0
    for i, msg in enumerate(self.can_msgs):
      rr = RI.update((msg.as_builder().to_bytes(),))
      if rr is not None and i > 50:
        error_cnt += car.RadarData.Error.canError in rr.errors
    self.assertEqual(error_cnt, 0)

  def test_panda_safety_rx_valid(self):
    if self.CP.dashcamOnly:
      self.skipTest("no need to check panda safety for dashcamOnly")

    start_ts = self.can_msgs[0].logMonoTime

    failed_addrs = Counter()
    for can in self.can_msgs:
      # update panda timer
      t = (can.logMonoTime - start_ts) / 1e3
      self.safety.set_timer(int(t))

      # run all msgs through the safety RX hook
      for msg in can.can:
        if msg.src >= 64:
          continue

        to_send = libpanda_py.make_CANPacket(msg.address, msg.src % 4, msg.dat)
        if self.safety.safety_rx_hook(to_send) != 1:
          failed_addrs[hex(msg.address)] += 1

      # ensure all msgs defined in the addr checks are valid
      if self.car_model not in ignore_addr_checks_valid:
        self.safety.safety_tick_current_rx_checks()
        if t > 1e6:
          self.assertTrue(self.safety.addr_checks_valid())
    self.assertFalse(len(failed_addrs), f"panda safety RX check failed: {failed_addrs}")

  def test_panda_safety_carstate(self):
    """
      Assert that panda safety matches openpilot's carState
    """
    if self.CP.dashcamOnly:
      self.skipTest("no need to check panda safety for dashcamOnly")

    CC = car.CarControl.new_message()

    # warm up pass, as initial states may be different
    for can in self.can_msgs[:300]:
      self.CI.update(CC, (can.as_builder().to_bytes(), ))
      for msg in filter(lambda m: m.src in range(64), can.can):
        to_send = libpanda_py.make_CANPacket(msg.address, msg.src, msg.dat)
        self.safety.safety_rx_hook(to_send)

    controls_allowed_prev = False
    CS_prev = car.CarState.new_message()
    checks = defaultdict(lambda: 0)
    for idx, can in enumerate(self.can_msgs):
      CS = self.CI.update(CC, (can.as_builder().to_bytes(), ))
      for msg in filter(lambda m: m.src in range(64), can.can):
        to_send = libpanda_py.make_CANPacket(msg.address, msg.src % 4, msg.dat)
        ret = self.safety.safety_rx_hook(to_send)
        self.assertEqual(1, ret, f"safety rx failed ({ret=}): {to_send}")

      # Skip first frame so CS_prev is properly initialized
      if idx == 0:
        CS_prev = CS
        # Button may be left pressed in warm up period
        if not self.CP.pcmCruise:
          self.safety.set_controls_allowed(0)
        continue

      # TODO: check rest of panda's carstate (steering, ACC main on, etc.)

      checks['gasPressed'] += CS.gasPressed != self.safety.get_gas_pressed_prev()
<<<<<<< HEAD
      checks['cruiseState'] += CS.cruiseState.enabled and not CS.cruiseState.available
      checks['standstill'] += CS.standstill == self.safety.get_vehicle_moving()
=======
      if self.CP.carName not in ("hyundai", "volkswagen", "body"):
        # TODO: fix standstill mismatches for other makes
        checks['standstill'] += CS.standstill == self.safety.get_vehicle_moving()
>>>>>>> b3fae2d1

      # TODO: remove this exception once this mismatch is resolved
      brake_pressed = CS.brakePressed
      if CS.brakePressed and not self.safety.get_brake_pressed_prev():
        if self.CP.carFingerprint in (HONDA.PILOT, HONDA.PASSPORT, HONDA.RIDGELINE) and CS.brake > 0.05:
          brake_pressed = False
      checks['brakePressed'] += brake_pressed != self.safety.get_brake_pressed_prev()
      checks['regenBraking'] += CS.regenBraking != self.safety.get_regen_braking_prev()

      if self.CP.pcmCruise:
        # On most pcmCruise cars, openpilot's state is always tied to the PCM's cruise state.
        # On Honda Nidec, we always engage on the rising edge of the PCM cruise state, but
        # openpilot brakes to zero even if the min ACC speed is non-zero (i.e. the PCM disengages).
        if self.CP.carName == "honda" and self.CP.carFingerprint not in HONDA_BOSCH:
          # only the rising edges are expected to match
          if CS.cruiseState.enabled and not CS_prev.cruiseState.enabled:
            checks['controlsAllowed'] += not self.safety.get_controls_allowed()
        else:
          checks['controlsAllowed'] += not CS.cruiseState.enabled and self.safety.get_controls_allowed()
      else:
        # Check for enable events on rising edge of controls allowed
        button_enable = any(evt.enable for evt in CS.events)
        mismatch = button_enable != (self.safety.get_controls_allowed() and not controls_allowed_prev)
        checks['controlsAllowed'] += mismatch
        controls_allowed_prev = self.safety.get_controls_allowed()
        if button_enable and not mismatch:
          self.safety.set_controls_allowed(False)

      if self.CP.carName == "honda":
        checks['mainOn'] += CS.cruiseState.available != self.safety.get_acc_main_on()

      CS_prev = CS

    failed_checks = {k: v for k, v in checks.items() if v > 0}
    self.assertFalse(len(failed_checks), f"panda safety doesn't agree with openpilot: {failed_checks}")


@parameterized_class(('car_model', 'test_route'), test_cases)
class TestCarModel(TestCarModelBase):
  pass


if __name__ == "__main__":
  unittest.main()<|MERGE_RESOLUTION|>--- conflicted
+++ resolved
@@ -238,14 +238,7 @@
       # TODO: check rest of panda's carstate (steering, ACC main on, etc.)
 
       checks['gasPressed'] += CS.gasPressed != self.safety.get_gas_pressed_prev()
-<<<<<<< HEAD
-      checks['cruiseState'] += CS.cruiseState.enabled and not CS.cruiseState.available
       checks['standstill'] += CS.standstill == self.safety.get_vehicle_moving()
-=======
-      if self.CP.carName not in ("hyundai", "volkswagen", "body"):
-        # TODO: fix standstill mismatches for other makes
-        checks['standstill'] += CS.standstill == self.safety.get_vehicle_moving()
->>>>>>> b3fae2d1
 
       # TODO: remove this exception once this mismatch is resolved
       brake_pressed = CS.brakePressed
