#!/usr/bin/env python3
from cereal import car
from math import fabs
from panda import Panda

from common.conversions import Conversions as CV
<<<<<<< HEAD
from selfdrive.car import STD_CARGO_KG, create_button_events, scale_rot_inertia, scale_tire_stiffness, gen_empty_fingerprint, get_safety_config
=======
from selfdrive.car import STD_CARGO_KG, create_button_event, scale_tire_stiffness, get_safety_config
>>>>>>> ddae8ffc
from selfdrive.car.gm.values import CAR, CruiseButtons, CarControllerParams, EV_CAR, CAMERA_ACC_CAR
from selfdrive.car.interfaces import CarInterfaceBase

ButtonType = car.CarState.ButtonEvent.Type
EventName = car.CarEvent.EventName
GearShifter = car.CarState.GearShifter
TransmissionType = car.CarParams.TransmissionType
NetworkLocation = car.CarParams.NetworkLocation
BUTTONS_DICT = {CruiseButtons.RES_ACCEL: ButtonType.accelCruise, CruiseButtons.DECEL_SET: ButtonType.decelCruise,
                CruiseButtons.MAIN: ButtonType.altButton3, CruiseButtons.CANCEL: ButtonType.cancel}


class CarInterface(CarInterfaceBase):
  @staticmethod
  def get_pid_accel_limits(CP, current_speed, cruise_speed):
    return CarControllerParams.ACCEL_MIN, CarControllerParams.ACCEL_MAX

  # Determined by iteratively plotting and minimizing error for f(angle, speed) = steer.
  @staticmethod
  def get_steer_feedforward_volt(desired_angle, v_ego):
    desired_angle *= 0.02904609
    sigmoid = desired_angle / (1 + fabs(desired_angle))
    return 0.10006696 * sigmoid * (v_ego + 3.12485927)

  @staticmethod
  def get_steer_feedforward_acadia(desired_angle, v_ego):
    desired_angle *= 0.09760208
    sigmoid = desired_angle / (1 + fabs(desired_angle))
    return 0.04689655 * sigmoid * (v_ego + 10.028217)

  def get_steer_feedforward_function(self):
    if self.CP.carFingerprint == CAR.VOLT:
      return self.get_steer_feedforward_volt
    elif self.CP.carFingerprint == CAR.ACADIA:
      return self.get_steer_feedforward_acadia
    else:
      return CarInterfaceBase.get_steer_feedforward_default

  @staticmethod
  def _get_params(ret, candidate, fingerprint, car_fw, experimental_long):
    ret.carName = "gm"
    ret.safetyConfigs = [get_safety_config(car.CarParams.SafetyModel.gm)]
    ret.autoResumeSng = False

    if candidate in EV_CAR:
      ret.transmissionType = TransmissionType.direct
    else:
      ret.transmissionType = TransmissionType.automatic

    ret.longitudinalTuning.deadzoneBP = [0.]
    ret.longitudinalTuning.deadzoneV = [0.15]

    ret.longitudinalTuning.kpBP = [5., 35.]
    ret.longitudinalTuning.kiBP = [0.]

    if candidate in CAMERA_ACC_CAR:
      ret.experimentalLongitudinalAvailable = True
      ret.networkLocation = NetworkLocation.fwdCamera
      ret.radarOffCan = True  # no radar
      ret.pcmCruise = True
      ret.safetyConfigs[0].safetyParam |= Panda.FLAG_GM_HW_CAM
      ret.minEnableSpeed = 5 * CV.KPH_TO_MS

      if experimental_long:
        ret.pcmCruise = False
        ret.openpilotLongitudinalControl = True
        ret.safetyConfigs[0].safetyParam |= Panda.FLAG_GM_HW_CAM_LONG

        # Tuning
        ret.longitudinalTuning.kpV = [2.0, 1.5]
        ret.longitudinalTuning.kiV = [0.72]
        ret.stopAccel = -2.0
        ret.stoppingDecelRate = 2.0  # reach brake quickly after enabling
        ret.vEgoStopping = 0.25
        ret.vEgoStarting = 0.25
        ret.longitudinalActuatorDelayUpperBound = 0.5

    else:  # ASCM, OBD-II harness
      ret.openpilotLongitudinalControl = True
      ret.networkLocation = NetworkLocation.gateway
      ret.radarOffCan = False
      ret.pcmCruise = False  # stock non-adaptive cruise control is kept off
      # supports stop and go, but initial engage must (conservatively) be above 18mph
      ret.minEnableSpeed = 18 * CV.MPH_TO_MS

      # Tuning
      ret.longitudinalTuning.kpV = [2.4, 1.5]
      ret.longitudinalTuning.kiV = [0.36]

    # These cars have been put into dashcam only due to both a lack of users and test coverage.
    # These cars likely still work fine. Once a user confirms each car works and a test route is
    # added to selfdrive/car/tests/routes.py, we can remove it from this list.
    ret.dashcamOnly = candidate in {CAR.CADILLAC_ATS, CAR.HOLDEN_ASTRA, CAR.MALIBU, CAR.BUICK_REGAL, CAR.EQUINOX}

    # Start with a baseline tuning for all GM vehicles. Override tuning as needed in each model section below.
    # Some GMs need some tolerance above 10 kph to avoid a fault
    ret.minSteerSpeed = 10.1 * CV.KPH_TO_MS
    ret.lateralTuning.pid.kiBP, ret.lateralTuning.pid.kpBP = [[0.], [0.]]
    ret.lateralTuning.pid.kpV, ret.lateralTuning.pid.kiV = [[0.2], [0.00]]
    ret.lateralTuning.pid.kf = 0.00004   # full torque for 20 deg at 80mph means 0.00007818594
    ret.steerActuatorDelay = 0.1  # Default delay, not measured yet
    tire_stiffness_factor = 0.444  # not optimized yet

    ret.steerLimitTimer = 0.4
    ret.radarTimeStep = 0.0667  # GM radar runs at 15Hz instead of standard 20Hz

    if candidate == CAR.VOLT:
      ret.mass = 1607. + STD_CARGO_KG
      ret.wheelbase = 2.69
      ret.steerRatio = 17.7  # Stock 15.7, LiveParameters
      tire_stiffness_factor = 0.469  # Stock Michelin Energy Saver A/S, LiveParameters
      ret.centerToFront = ret.wheelbase * 0.45  # Volt Gen 1, TODO corner weigh

      ret.lateralTuning.pid.kpBP = [0., 40.]
      ret.lateralTuning.pid.kpV = [0., 0.17]
      ret.lateralTuning.pid.kiBP = [0.]
      ret.lateralTuning.pid.kiV = [0.]
      ret.lateralTuning.pid.kf = 1.  # get_steer_feedforward_volt()
      ret.steerActuatorDelay = 0.2

    elif candidate == CAR.MALIBU:
      ret.mass = 1496. + STD_CARGO_KG
      ret.wheelbase = 2.83
      ret.steerRatio = 15.8
      ret.centerToFront = ret.wheelbase * 0.4  # wild guess

    elif candidate == CAR.HOLDEN_ASTRA:
      ret.mass = 1363. + STD_CARGO_KG
      ret.wheelbase = 2.662
      # Remaining parameters copied from Volt for now
      ret.centerToFront = ret.wheelbase * 0.4
      ret.steerRatio = 15.7

    elif candidate == CAR.ACADIA:
      ret.minEnableSpeed = -1.  # engage speed is decided by pcm
      ret.mass = 4353. * CV.LB_TO_KG + STD_CARGO_KG
      ret.wheelbase = 2.86
      ret.steerRatio = 14.4  # end to end is 13.46
      ret.centerToFront = ret.wheelbase * 0.4
      ret.lateralTuning.pid.kf = 1.  # get_steer_feedforward_acadia()
      ret.longitudinalActuatorDelayUpperBound = 0.5  # large delay to initially start braking

    elif candidate == CAR.BUICK_REGAL:
      ret.mass = 3779. * CV.LB_TO_KG + STD_CARGO_KG  # (3849+3708)/2
      ret.wheelbase = 2.83  # 111.4 inches in meters
      ret.steerRatio = 14.4  # guess for tourx
      ret.centerToFront = ret.wheelbase * 0.4  # guess for tourx

    elif candidate == CAR.CADILLAC_ATS:
      ret.mass = 1601. + STD_CARGO_KG
      ret.wheelbase = 2.78
      ret.steerRatio = 15.3
      ret.centerToFront = ret.wheelbase * 0.5

    elif candidate == CAR.ESCALADE_ESV:
      ret.minEnableSpeed = -1.  # engage speed is decided by pcm
      ret.mass = 2739. + STD_CARGO_KG
      ret.wheelbase = 3.302
      ret.steerRatio = 17.3
      ret.centerToFront = ret.wheelbase * 0.5
      ret.lateralTuning.pid.kiBP, ret.lateralTuning.pid.kpBP = [[10., 41.0], [10., 41.0]]
      ret.lateralTuning.pid.kpV, ret.lateralTuning.pid.kiV = [[0.13, 0.24], [0.01, 0.02]]
      ret.lateralTuning.pid.kf = 0.000045
      tire_stiffness_factor = 1.0

    elif candidate == CAR.BOLT_EUV:
      ret.mass = 1669. + STD_CARGO_KG
      ret.wheelbase = 2.63779
      ret.steerRatio = 16.8
      ret.centerToFront = 2.15  # measured
      tire_stiffness_factor = 1.0
      ret.steerActuatorDelay = 0.2
      CarInterfaceBase.configure_torque_tune(candidate, ret.lateralTuning)

    elif candidate == CAR.SILVERADO:
      ret.mass = 2200. + STD_CARGO_KG
      ret.wheelbase = 3.75
      ret.steerRatio = 16.3
      ret.centerToFront = ret.wheelbase * 0.5
      tire_stiffness_factor = 1.0
      CarInterfaceBase.configure_torque_tune(candidate, ret.lateralTuning)

    elif candidate == CAR.EQUINOX:
      ret.mass = 3500. * CV.LB_TO_KG + STD_CARGO_KG
      ret.wheelbase = 2.72
      ret.steerRatio = 14.4
      ret.centerToFront = ret.wheelbase * 0.4
      CarInterfaceBase.configure_torque_tune(candidate, ret.lateralTuning)

    # TODO: start from empirically derived lateral slip stiffness for the civic and scale by
    # mass and CG position, so all cars will have approximately similar dyn behaviors
    ret.tireStiffnessFront, ret.tireStiffnessRear = scale_tire_stiffness(ret.mass, ret.wheelbase, ret.centerToFront,
                                                                         tire_stiffness_factor=tire_stiffness_factor)

    return ret

  # returns a car.CarState
  def _update(self, c):
    ret = self.CS.update(self.cp, self.cp_cam, self.cp_loopback)

<<<<<<< HEAD
    button_events = []
    for be in create_button_events(self.CS.cruise_buttons, self.CS.prev_cruise_buttons, BUTTONS_DICT,
                                   unpressed_btn=CruiseButtons.UNPRESS, init_btn=CruiseButtons.INIT):
      # Suppress resume button if we're resuming from stop so we don't adjust speed.
      if be.type == ButtonType.accelCruise and (ret.cruiseState.enabled and ret.standstill):
        be.type = ButtonType.unknown
      button_events.append(be)
    ret.buttonEvents = button_events
=======
    if self.CS.cruise_buttons != self.CS.prev_cruise_buttons and self.CS.prev_cruise_buttons != CruiseButtons.INIT:
      buttonEvents = [create_button_event(self.CS.cruise_buttons, self.CS.prev_cruise_buttons, BUTTONS_DICT, CruiseButtons.UNPRESS)]
      # Handle ACCButtons changing buttons mid-press
      if self.CS.cruise_buttons != CruiseButtons.UNPRESS and self.CS.prev_cruise_buttons != CruiseButtons.UNPRESS:
        buttonEvents.append(create_button_event(CruiseButtons.UNPRESS, self.CS.prev_cruise_buttons, BUTTONS_DICT, CruiseButtons.UNPRESS))

      ret.buttonEvents = buttonEvents
>>>>>>> ddae8ffc

    # The ECM allows enabling on falling edge of set, but only rising edge of resume
    events = self.create_common_events(ret, extra_gears=[GearShifter.sport, GearShifter.low,
                                                         GearShifter.eco, GearShifter.manumatic],
                                       pcm_enable=self.CP.pcmCruise, enable_buttons=(ButtonType.decelCruise,))
    if not self.CP.pcmCruise:
      if any(b.type == ButtonType.accelCruise and b.pressed for b in ret.buttonEvents):
        events.add(EventName.buttonEnable)

    # Enabling at a standstill with brake is allowed
    # TODO: verify 17 Volt can enable for the first time at a stop and allow for all GMs
    below_min_enable_speed = ret.vEgo < self.CP.minEnableSpeed or self.CS.moving_backward
    if below_min_enable_speed and not (ret.standstill and ret.brake >= 20 and
                                       self.CP.networkLocation == NetworkLocation.fwdCamera):
      events.add(EventName.belowEngageSpeed)
    if ret.cruiseState.standstill:
      events.add(EventName.resumeRequired)
    if ret.vEgo < self.CP.minSteerSpeed:
      events.add(EventName.belowSteerSpeed)

    ret.events = events.to_msg()

    return ret

  def apply(self, c):
    return self.CC.update(c, self.CS)<|MERGE_RESOLUTION|>--- conflicted
+++ resolved
@@ -4,11 +4,7 @@
 from panda import Panda
 
 from common.conversions import Conversions as CV
-<<<<<<< HEAD
-from selfdrive.car import STD_CARGO_KG, create_button_events, scale_rot_inertia, scale_tire_stiffness, gen_empty_fingerprint, get_safety_config
-=======
-from selfdrive.car import STD_CARGO_KG, create_button_event, scale_tire_stiffness, get_safety_config
->>>>>>> ddae8ffc
+from selfdrive.car import STD_CARGO_KG, create_button_events, scale_tire_stiffness, get_safety_config
 from selfdrive.car.gm.values import CAR, CruiseButtons, CarControllerParams, EV_CAR, CAMERA_ACC_CAR
 from selfdrive.car.interfaces import CarInterfaceBase
 
@@ -209,24 +205,8 @@
   def _update(self, c):
     ret = self.CS.update(self.cp, self.cp_cam, self.cp_loopback)
 
-<<<<<<< HEAD
-    button_events = []
-    for be in create_button_events(self.CS.cruise_buttons, self.CS.prev_cruise_buttons, BUTTONS_DICT,
-                                   unpressed_btn=CruiseButtons.UNPRESS, init_btn=CruiseButtons.INIT):
-      # Suppress resume button if we're resuming from stop so we don't adjust speed.
-      if be.type == ButtonType.accelCruise and (ret.cruiseState.enabled and ret.standstill):
-        be.type = ButtonType.unknown
-      button_events.append(be)
-    ret.buttonEvents = button_events
-=======
-    if self.CS.cruise_buttons != self.CS.prev_cruise_buttons and self.CS.prev_cruise_buttons != CruiseButtons.INIT:
-      buttonEvents = [create_button_event(self.CS.cruise_buttons, self.CS.prev_cruise_buttons, BUTTONS_DICT, CruiseButtons.UNPRESS)]
-      # Handle ACCButtons changing buttons mid-press
-      if self.CS.cruise_buttons != CruiseButtons.UNPRESS and self.CS.prev_cruise_buttons != CruiseButtons.UNPRESS:
-        buttonEvents.append(create_button_event(CruiseButtons.UNPRESS, self.CS.prev_cruise_buttons, BUTTONS_DICT, CruiseButtons.UNPRESS))
-
-      ret.buttonEvents = buttonEvents
->>>>>>> ddae8ffc
+    ret.buttonEvents = create_button_events(self.CS.cruise_buttons, self.CS.prev_cruise_buttons, BUTTONS_DICT,
+                                            unpressed_btn=CruiseButtons.UNPRESS, init_btn=CruiseButtons.INIT)
 
     # The ECM allows enabling on falling edge of set, but only rising edge of resume
     events = self.create_common_events(ret, extra_gears=[GearShifter.sport, GearShifter.low,
