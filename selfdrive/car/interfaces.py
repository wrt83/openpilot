import yaml
import os
import time
from abc import abstractmethod, ABC
from typing import Any, Dict, Optional, Tuple, List, Callable

from cereal import car
from common.basedir import BASEDIR
from common.conversions import Conversions as CV
from common.kalman.simple_kalman import KF1D
from common.numpy_fast import interp
from common.realtime import DT_CTRL
from selfdrive.car import apply_hysteresis, gen_empty_fingerprint, scale_rot_inertia, scale_tire_stiffness
from selfdrive.controls.lib.drive_helpers import V_CRUISE_MAX, apply_center_deadzone
from selfdrive.controls.lib.events import Events
from selfdrive.controls.lib.vehicle_model import VehicleModel

ButtonType = car.CarState.ButtonEvent.Type
GearShifter = car.CarState.GearShifter
EventName = car.CarEvent.EventName
TorqueFromLateralAccelCallbackType = Callable[[float, car.CarParams.LateralTorqueTuning, float, float, bool], float]

MAX_CTRL_SPEED = (V_CRUISE_MAX + 4) * CV.KPH_TO_MS
ACCEL_MAX = 2.0
ACCEL_MIN = -3.5
FRICTION_THRESHOLD = 0.3

TORQUE_PARAMS_PATH = os.path.join(BASEDIR, 'selfdrive/car/torque_data/params.yaml')
TORQUE_OVERRIDE_PATH = os.path.join(BASEDIR, 'selfdrive/car/torque_data/override.yaml')
TORQUE_SUBSTITUTE_PATH = os.path.join(BASEDIR, 'selfdrive/car/torque_data/substitute.yaml')


def get_torque_params(candidate):
  with open(TORQUE_SUBSTITUTE_PATH) as f:
    sub = yaml.load(f, Loader=yaml.CSafeLoader)
  if candidate in sub:
    candidate = sub[candidate]

  with open(TORQUE_PARAMS_PATH) as f:
    params = yaml.load(f, Loader=yaml.CSafeLoader)
  with open(TORQUE_OVERRIDE_PATH) as f:
    override = yaml.load(f, Loader=yaml.CSafeLoader)

  # Ensure no overlap
  if sum([candidate in x for x in [sub, params, override]]) > 1:
    raise RuntimeError(f'{candidate} is defined twice in torque config')

  if candidate in override:
    out = override[candidate]
  elif candidate in params:
    out = params[candidate]
  else:
    raise NotImplementedError(f"Did not find torque params for {candidate}")
  return {key: out[i] for i, key in enumerate(params['legend'])}


# generic car and radar interfaces

class CarInterfaceBase(ABC):
  def __init__(self, CP, CarController, CarState):
    self.CP = CP
    self.VM = VehicleModel(CP)

    self.frame = 0
    self.steering_unpressed = 0
    self.low_speed_alert = False
    self.silent_steer_warning = True
    self.v_ego_cluster_seen = False
    self.cancel_depressed = False

    self.CS = None
    self.can_parsers = []
    if CarState is not None:
      self.CS = CarState(CP)

      self.cp = self.CS.get_can_parser(CP)
      self.cp_cam = self.CS.get_cam_can_parser(CP)
      self.cp_adas = self.CS.get_adas_can_parser(CP)
      self.cp_body = self.CS.get_body_can_parser(CP)
      self.cp_loopback = self.CS.get_loopback_can_parser(CP)
      self.can_parsers = [self.cp, self.cp_cam, self.cp_adas, self.cp_body, self.cp_loopback]

    self.CC = None
    if CarController is not None:
      self.CC = CarController(self.cp.dbc_name, CP, self.VM)

  @staticmethod
  def get_pid_accel_limits(CP, current_speed, cruise_speed):
    return ACCEL_MIN, ACCEL_MAX

  @classmethod
  def get_params(cls, candidate: str, fingerprint: Optional[Dict[int, Dict[int, int]]] = None, car_fw: Optional[List[car.CarParams.CarFw]] = None, experimental_long: bool = False):
    if fingerprint is None:
      fingerprint = gen_empty_fingerprint()

    if car_fw is None:
      car_fw = list()

    ret = CarInterfaceBase.get_std_params(candidate)
    ret = cls._get_params(ret, candidate, fingerprint, car_fw, experimental_long)

    # Set common params using fields set by the car interface
    # TODO: get actual value, for now starting with reasonable value for
    # civic and scaling by mass and wheelbase
    ret.rotationalInertia = scale_rot_inertia(ret.mass, ret.wheelbase)

    # TODO: some car interfaces set stiffness factor
    if ret.tireStiffnessFront == 0 or ret.tireStiffnessRear == 0:
      # TODO: start from empirically derived lateral slip stiffness for the civic and scale by
      # mass and CG position, so all cars will have approximately similar dyn behaviors
      ret.tireStiffnessFront, ret.tireStiffnessRear = scale_tire_stiffness(ret.mass, ret.wheelbase, ret.centerToFront)

    return ret

  @staticmethod
  @abstractmethod
  def _get_params(ret: car.CarParams, candidate: str, fingerprint: Dict[int, Dict[int, int]], car_fw: List[car.CarParams.CarFw], experimental_long: bool):
    raise NotImplementedError

  @staticmethod
  def init(CP, logcan, sendcan):
    pass

  @staticmethod
  def get_steer_feedforward_default(desired_angle, v_ego):
    # Proportional to realigning tire momentum: lateral acceleration.
    # TODO: something with lateralPlan.curvatureRates
    return desired_angle * (v_ego**2)

  def get_steer_feedforward_function(self):
    return self.get_steer_feedforward_default

  @staticmethod
  def torque_from_lateral_accel_linear(lateral_accel_value, torque_params, lateral_accel_error, lateral_accel_deadzone, friction_compensation):
    # The default is a linear relationship between torque and lateral acceleration (accounting for road roll and steering friction)
    friction_interp = interp(
      apply_center_deadzone(lateral_accel_error, lateral_accel_deadzone),
      [-FRICTION_THRESHOLD, FRICTION_THRESHOLD],
      [-torque_params.friction, torque_params.friction]
    )
    friction = friction_interp if friction_compensation else 0.0
    return (lateral_accel_value / torque_params.latAccelFactor) + friction

  def torque_from_lateral_accel(self) -> TorqueFromLateralAccelCallbackType:
    return self.torque_from_lateral_accel_linear

  # returns a set of default params to avoid repetition in car specific params
  @staticmethod
  def get_std_params(candidate):
    ret = car.CarParams.new_message()
    ret.carFingerprint = candidate

    # Car docs fields
    ret.maxLateralAccel = get_torque_params(candidate)['MAX_LAT_ACCEL_MEASURED']
    ret.autoResumeSng = True  # describes whether car can resume from a stop automatically

    # standard ALC params
    ret.steerControlType = car.CarParams.SteerControlType.torque
    ret.minSteerSpeed = 0.
    ret.wheelSpeedFactor = 1.0

    ret.pcmCruise = True     # openpilot's state is tied to the PCM's cruise state on most cars
    ret.minEnableSpeed = -1. # enable is done by stock ACC, so ignore this
    ret.steerRatioRear = 0.  # no rear steering, at least on the listed cars aboveA
    ret.openpilotLongitudinalControl = False
    ret.stopAccel = -2.0
    ret.stoppingDecelRate = 0.8 # brake_travel/s while trying to stop
    ret.vEgoStopping = 0.5
    ret.vEgoStarting = 0.5
    ret.stoppingControl = True
    ret.longitudinalTuning.deadzoneBP = [0.]
    ret.longitudinalTuning.deadzoneV = [0.]
    ret.longitudinalTuning.kf = 1.
    ret.longitudinalTuning.kpBP = [0.]
    ret.longitudinalTuning.kpV = [1.]
    ret.longitudinalTuning.kiBP = [0.]
    ret.longitudinalTuning.kiV = [1.]
    # TODO estimate car specific lag, use .15s for now
    ret.longitudinalActuatorDelayLowerBound = 0.15
    ret.longitudinalActuatorDelayUpperBound = 0.15
    ret.steerLimitTimer = 1.0
    return ret

  @staticmethod
  def configure_torque_tune(candidate, tune, steering_angle_deadzone_deg=0.0, use_steering_angle=True):
    params = get_torque_params(candidate)

    tune.init('torque')
    tune.torque.useSteeringAngle = use_steering_angle
    tune.torque.kp = 1.0
    tune.torque.kf = 1.0
    tune.torque.ki = 0.1
    tune.torque.friction = params['FRICTION']
    tune.torque.latAccelFactor = params['LAT_ACCEL_FACTOR']
    tune.torque.latAccelOffset = 0.0
    tune.torque.steeringAngleDeadzoneDeg = steering_angle_deadzone_deg

  @abstractmethod
  def _update(self, c: car.CarControl) -> car.CarState:
    pass

  def update(self, c: car.CarControl, can_strings: List[bytes]) -> car.CarState:
    # parse can
    for cp in self.can_parsers:
      if cp is not None:
        cp.update_strings(can_strings)

    # get CarState
    ret = self._update(c)

    ret.canValid = all(cp.can_valid for cp in self.can_parsers if cp is not None)
    ret.canTimeout = any(cp.bus_timeout for cp in self.can_parsers if cp is not None)

    if ret.vEgoCluster == 0.0 and not self.v_ego_cluster_seen:
      ret.vEgoCluster = ret.vEgo
    else:
      self.v_ego_cluster_seen = True

    # Many cars apply hysteresis to the ego dash speed
    if self.CS is not None:
      ret.vEgoCluster = apply_hysteresis(ret.vEgoCluster, self.CS.out.vEgoCluster, self.CS.cluster_speed_hyst_gap)
      if abs(ret.vEgo) < self.CS.cluster_min_speed:
        ret.vEgoCluster = 0.0

    if ret.cruiseState.speedCluster == 0:
      ret.cruiseState.speedCluster = ret.cruiseState.speed

    # copy back for next iteration
    reader = ret.as_reader()
    if self.CS is not None:
      self.CS.out = reader

    return reader

  @abstractmethod
  def apply(self, c: car.CarControl) -> Tuple[car.CarControl.Actuators, List[bytes]]:
    pass

  def create_common_events(self, cs_out, extra_gears=None, pcm_enable=True, allow_enable=True,
                           enable_buttons=(ButtonType.accelCruise, ButtonType.decelCruise)):
    events = Events()

    if cs_out.doorOpen:
      events.add(EventName.doorOpen)
    if cs_out.seatbeltUnlatched:
      events.add(EventName.seatbeltNotLatched)
    if cs_out.gearShifter != GearShifter.drive and (extra_gears is None or
       cs_out.gearShifter not in extra_gears):
      events.add(EventName.wrongGear)
    if cs_out.gearShifter == GearShifter.reverse:
      events.add(EventName.reverseGear)
    if not cs_out.cruiseState.available:
      events.add(EventName.wrongCarMode)
    if cs_out.espDisabled:
      events.add(EventName.espDisabled)
    if cs_out.stockFcw:
      events.add(EventName.stockFcw)
    if cs_out.stockAeb:
      events.add(EventName.stockAeb)
    if cs_out.vEgo > MAX_CTRL_SPEED:
      events.add(EventName.speedTooHigh)
    if cs_out.cruiseState.nonAdaptive:
      events.add(EventName.wrongCruiseMode)
    if cs_out.brakeHoldActive and self.CP.openpilotLongitudinalControl:
      events.add(EventName.brakeHold)
    if cs_out.parkingBrake:
      events.add(EventName.parkBrake)
    if cs_out.accFaulted:
      events.add(EventName.accFaulted)
    if cs_out.steeringPressed:
      events.add(EventName.steerOverride)

    # Handle button presses
    for b in cs_out.buttonEvents:
      # Enable OP long on falling edge of enable buttons (defaults to accelCruise and decelCruise, overridable per-port)
      if not self.CP.pcmCruise and (b.type in enable_buttons and not b.pressed):
        events.add(EventName.buttonEnable)
<<<<<<< HEAD

      # Disable while cancel is depressed on rising edge of cancel for both stock and OP long
      if b.type == ButtonType.cancel:
        self.cancel_depressed = b.pressed

    # noEntry while cancel is depressed, matches panda
    if self.cancel_depressed:
      events.add(EventName.buttonCancel)
=======
      # Disable on rising and falling edge of cancel for both stock and OP long
      if b.type == ButtonType.cancel:
        events.add(EventName.buttonCancel)
>>>>>>> ddae8ffc

    # Handle permanent and temporary steering faults
    self.steering_unpressed = 0 if cs_out.steeringPressed else self.steering_unpressed + 1
    if cs_out.steerFaultTemporary:
      # if the user overrode recently, show a less harsh alert
      if self.silent_steer_warning or cs_out.standstill or self.steering_unpressed < int(1.5 / DT_CTRL):
        self.silent_steer_warning = True
        events.add(EventName.steerTempUnavailableSilent)
      else:
        events.add(EventName.steerTempUnavailable)
    else:
      self.silent_steer_warning = False
    if cs_out.steerFaultPermanent:
      events.add(EventName.steerUnavailable)

    # we engage when pcm is active (rising edge)
    # enabling can optionally be blocked by the car interface
    if pcm_enable:
      if cs_out.cruiseState.enabled and not self.CS.out.cruiseState.enabled and allow_enable:
        events.add(EventName.pcmEnable)
      elif not cs_out.cruiseState.enabled:
        events.add(EventName.pcmDisable)

    return events


class RadarInterfaceBase(ABC):
  def __init__(self, CP):
    self.rcp = None
    self.pts = {}
    self.delay = 0
    self.radar_ts = CP.radarTimeStep
    self.no_radar_sleep = 'NO_RADAR_SLEEP' in os.environ

  def update(self, can_strings):
    ret = car.RadarData.new_message()
    if not self.no_radar_sleep:
      time.sleep(self.radar_ts)  # radard runs on RI updates
    return ret


class CarStateBase(ABC):
  def __init__(self, CP):
    self.CP = CP
    self.car_fingerprint = CP.carFingerprint
    self.out = car.CarState.new_message()

    self.cruise_buttons = 0
    self.left_blinker_cnt = 0
    self.right_blinker_cnt = 0
    self.left_blinker_prev = False
    self.right_blinker_prev = False
    self.cluster_speed_hyst_gap = 0.0
    self.cluster_min_speed = 0.0  # min speed before dropping to 0

    # Q = np.matrix([[0.0, 0.0], [0.0, 100.0]])
    # R = 0.3
    self.v_ego_kf = KF1D(x0=[[0.0], [0.0]],
                         A=[[1.0, DT_CTRL], [0.0, 1.0]],
                         C=[1.0, 0.0],
                         K=[[0.17406039], [1.65925647]])

  def update_speed_kf(self, v_ego_raw):
    if abs(v_ego_raw - self.v_ego_kf.x[0][0]) > 2.0:  # Prevent large accelerations when car starts at non zero speed
      self.v_ego_kf.x = [[v_ego_raw], [0.0]]

    v_ego_x = self.v_ego_kf.update(v_ego_raw)
    return float(v_ego_x[0]), float(v_ego_x[1])

  def get_wheel_speeds(self, fl, fr, rl, rr, unit=CV.KPH_TO_MS):
    factor = unit * self.CP.wheelSpeedFactor

    wheelSpeeds = car.CarState.WheelSpeeds.new_message()
    wheelSpeeds.fl = fl * factor
    wheelSpeeds.fr = fr * factor
    wheelSpeeds.rl = rl * factor
    wheelSpeeds.rr = rr * factor
    return wheelSpeeds

  def update_blinker_from_lamp(self, blinker_time: int, left_blinker_lamp: bool, right_blinker_lamp: bool):
    """Update blinkers from lights. Enable output when light was seen within the last `blinker_time`
    iterations"""
    # TODO: Handle case when switching direction. Now both blinkers can be on at the same time
    self.left_blinker_cnt = blinker_time if left_blinker_lamp else max(self.left_blinker_cnt - 1, 0)
    self.right_blinker_cnt = blinker_time if right_blinker_lamp else max(self.right_blinker_cnt - 1, 0)
    return self.left_blinker_cnt > 0, self.right_blinker_cnt > 0

  def update_blinker_from_stalk(self, blinker_time: int, left_blinker_stalk: bool, right_blinker_stalk: bool):
    """Update blinkers from stalk position. When stalk is seen the blinker will be on for at least blinker_time,
    or until the stalk is turned off, whichever is longer. If the opposite stalk direction is seen the blinker
    is forced to the other side. On a rising edge of the stalk the timeout is reset."""

    if left_blinker_stalk:
      self.right_blinker_cnt = 0
      if not self.left_blinker_prev:
        self.left_blinker_cnt = blinker_time

    if right_blinker_stalk:
      self.left_blinker_cnt = 0
      if not self.right_blinker_prev:
        self.right_blinker_cnt = blinker_time

    self.left_blinker_cnt = max(self.left_blinker_cnt - 1, 0)
    self.right_blinker_cnt = max(self.right_blinker_cnt - 1, 0)

    self.left_blinker_prev = left_blinker_stalk
    self.right_blinker_prev = right_blinker_stalk

    return bool(left_blinker_stalk or self.left_blinker_cnt > 0), bool(right_blinker_stalk or self.right_blinker_cnt > 0)

  @staticmethod
  def parse_gear_shifter(gear: Optional[str]) -> car.CarState.GearShifter:
    if gear is None:
      return GearShifter.unknown

    d: Dict[str, car.CarState.GearShifter] = {
        'P': GearShifter.park, 'PARK': GearShifter.park,
        'R': GearShifter.reverse, 'REVERSE': GearShifter.reverse,
        'N': GearShifter.neutral, 'NEUTRAL': GearShifter.neutral,
        'E': GearShifter.eco, 'ECO': GearShifter.eco,
        'T': GearShifter.manumatic, 'MANUAL': GearShifter.manumatic,
        'D': GearShifter.drive, 'DRIVE': GearShifter.drive,
        'S': GearShifter.sport, 'SPORT': GearShifter.sport,
        'L': GearShifter.low, 'LOW': GearShifter.low,
        'B': GearShifter.brake, 'BRAKE': GearShifter.brake,
    }
    return d.get(gear.upper(), GearShifter.unknown)

  @staticmethod
  def get_cam_can_parser(CP):
    return None

  @staticmethod
  def get_adas_can_parser(CP):
    return None

  @staticmethod
  def get_body_can_parser(CP):
    return None

  @staticmethod
  def get_loopback_can_parser(CP):
    return None


# interface-specific helpers

def get_interface_attr(attr: str, combine_brands: bool = False, ignore_none: bool = False) -> Dict[str, Any]:
  # read all the folders in selfdrive/car and return a dict where:
  # - keys are all the car models or brand names
  # - values are attr values from all car folders
  result = {}
  for car_folder in sorted([x[0] for x in os.walk(BASEDIR + '/selfdrive/car')]):
    try:
      brand_name = car_folder.split('/')[-1]
      brand_values = __import__(f'selfdrive.car.{brand_name}.values', fromlist=[attr])
      if hasattr(brand_values, attr) or not ignore_none:
        attr_data = getattr(brand_values, attr, None)
      else:
        continue

      if combine_brands:
        if isinstance(attr_data, dict):
          for f, v in attr_data.items():
            result[f] = v
      else:
        result[brand_name] = attr_data
    except (ImportError, OSError):
      pass

  return result<|MERGE_RESOLUTION|>--- conflicted
+++ resolved
@@ -275,20 +275,9 @@
       # Enable OP long on falling edge of enable buttons (defaults to accelCruise and decelCruise, overridable per-port)
       if not self.CP.pcmCruise and (b.type in enable_buttons and not b.pressed):
         events.add(EventName.buttonEnable)
-<<<<<<< HEAD
-
-      # Disable while cancel is depressed on rising edge of cancel for both stock and OP long
-      if b.type == ButtonType.cancel:
-        self.cancel_depressed = b.pressed
-
-    # noEntry while cancel is depressed, matches panda
-    if self.cancel_depressed:
-      events.add(EventName.buttonCancel)
-=======
       # Disable on rising and falling edge of cancel for both stock and OP long
       if b.type == ButtonType.cancel:
         events.add(EventName.buttonCancel)
->>>>>>> ddae8ffc
 
     # Handle permanent and temporary steering faults
     self.steering_unpressed = 0 if cs_out.steeringPressed else self.steering_unpressed + 1
